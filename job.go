// Copyright 2015 Vadim Kravcenko
//
// Licensed under the Apache License, Version 2.0 (the "License"): you may
// not use this file except in compliance with the License. You may obtain
// a copy of the License at
//
//     http://www.apache.org/licenses/LICENSE-2.0
//
// Unless required by applicable law or agreed to in writing, software
// distributed under the License is distributed on an "AS IS" BASIS, WITHOUT
// WARRANTIES OR CONDITIONS OF ANY KIND, either express or implied. See the
// License for the specific language governing permissions and limitations
// under the License.

package gojenkins

import (
	"bytes"
	"encoding/json"
	"errors"
	"fmt"
	"net/url"
	"path"
	"strconv"
	"strings"
)

type Job struct {
	Raw     *JobResponse
	Jenkins *Jenkins
	Base    string
}

type JobBuild struct {
	Number int64
	URL    string
}

type InnerJob struct {
	Name  string `json:"name"`
	Url   string `json:"url"`
	Color string `json:"color"`
}

type ParameterDefinition struct {
	DefaultParameterValue struct {
		Name  string      `json:"name"`
		Value interface{} `json:"value"`
	} `json:"defaultParameterValue"`
	Description string `json:"description"`
	Name        string `json:"name"`
	Type        string `json:"type"`
}

type JobResponse struct {
	Actions            []generalObj
	Buildable          bool `json:"buildable"`
	Builds             []JobBuild
	Color              string      `json:"color"`
	ConcurrentBuild    bool        `json:"concurrentBuild"`
	Description        string      `json:"description"`
	DisplayName        string      `json:"displayName"`
	DisplayNameOrNull  interface{} `json:"displayNameOrNull"`
	DownstreamProjects []InnerJob  `json:"downstreamProjects"`
	FirstBuild         JobBuild
	HealthReport       []struct {
		Description   string `json:"description"`
		IconClassName string `json:"iconClassName"`
		IconUrl       string `json:"iconUrl"`
		Score         int64  `json:"score"`
	} `json:"healthReport"`
	InQueue               bool     `json:"inQueue"`
	KeepDependencies      bool     `json:"keepDependencies"`
	LastBuild             JobBuild `json:"lastBuild"`
	LastCompletedBuild    JobBuild `json:"lastCompletedBuild"`
	LastFailedBuild       JobBuild `json:"lastFailedBuild"`
	LastStableBuild       JobBuild `json:"lastStableBuild"`
	LastSuccessfulBuild   JobBuild `json:"lastSuccessfulBuild"`
	LastUnstableBuild     JobBuild `json:"lastUnstableBuild"`
	LastUnsuccessfulBuild JobBuild `json:"lastUnsuccessfulBuild"`
	Name                  string   `json:"name"`
	SubJobs               []job    `json:"jobs"`
	NextBuildNumber       int64    `json:"nextBuildNumber"`
	Property              []struct {
		ParameterDefinitions []ParameterDefinition `json:"parameterDefinitions"`
	} `json:"property"`
	QueueItem        interface{} `json:"queueItem"`
	Scm              struct{}    `json:"scm"`
	UpstreamProjects []InnerJob  `json:"upstreamProjects"`
	URL              string      `json:"url"`
	Jobs             []InnerJob  `json:"jobs"`
	PrimaryView      *ViewData   `json:"primaryView"`
	Views            []ViewData  `json:"views"`
}

func (j *Job) parentBase() string {
	return j.Base[:strings.LastIndex(j.Base, "/job")]
}

type History struct {
	BuildNumber    int
	BuildStatus    string
	BuildTimestamp int64
}

func (j *Job) GetName() string {
	return j.Raw.Name
}

func (j *Job) GetDescription() string {
	return j.Raw.Description
}

func (j *Job) GetDetails() *JobResponse {
	return j.Raw
}

func (j *Job) GetBuild(id int64) (*Build, error) {
	build := Build{Jenkins: j.Jenkins, Job: j, Raw: new(BuildResponse), Depth: 1, Base: "/job/" + j.GetName() + "/" + strconv.FormatInt(id, 10)}
	status, err := build.Poll()
	if err != nil {
		return nil, err
	}
	if status == 200 {
		return &build, nil
	}
	return nil, errors.New(strconv.Itoa(status))
}

func (j *Job) getBuildByType(buildType string) (*Build, error) {
	allowed := map[string]JobBuild{
		"lastStableBuild":     j.Raw.LastStableBuild,
		"lastSuccessfulBuild": j.Raw.LastSuccessfulBuild,
		"lastBuild":           j.Raw.LastBuild,
		"lastCompletedBuild":  j.Raw.LastCompletedBuild,
		"firstBuild":          j.Raw.FirstBuild,
		"lastFailedBuild":     j.Raw.LastFailedBuild,
	}
	number := ""
	if val, ok := allowed[buildType]; ok {
		number = strconv.FormatInt(val.Number, 10)
	} else {
		panic("No Such Build")
	}
	build := Build{
		Jenkins: j.Jenkins,
		Depth:   1,
		Job:     j,
		Raw:     new(BuildResponse),
		Base:    j.Base + "/" + number}
	status, err := build.Poll()
	if err != nil {
		return nil, err
	}
	if status == 200 {
		return &build, nil
	}
	return nil, errors.New(strconv.Itoa(status))
}

func (j *Job) GetLastSuccessfulBuild() (*Build, error) {
	return j.getBuildByType("lastSuccessfulBuild")
}

func (j *Job) GetFirstBuild() (*Build, error) {
	return j.getBuildByType("firstBuild")
}

func (j *Job) GetLastBuild() (*Build, error) {
	return j.getBuildByType("lastBuild")
}

func (j *Job) GetLastStableBuild() (*Build, error) {
	return j.getBuildByType("lastStableBuild")
}

func (j *Job) GetLastFailedBuild() (*Build, error) {
	return j.getBuildByType("lastFailedBuild")
}

func (j *Job) GetLastCompletedBuild() (*Build, error) {
	return j.getBuildByType("lastCompletedBuild")
}

// Returns All Builds with Number and URL
func (j *Job) GetAllBuildIds() ([]JobBuild, error) {
	var buildsResp struct {
		Builds []JobBuild `json:"allBuilds"`
	}
	_, err := j.Jenkins.Requester.GetJSON(j.Base, &buildsResp, map[string]string{"tree": "allBuilds[number,url]"})
	if err != nil {
		return nil, err
	}
	return buildsResp.Builds, nil
}

<<<<<<< HEAD
func (j *Job) GetSubJobsMetadata() []job {
	return j.Raw.SubJobs
}

func (j *Job) GetUpstreamJobsMetadata() []job {
=======
func (j *Job) GetUpstreamJobsMetadata() []InnerJob {
>>>>>>> 3ffa065c
	return j.Raw.UpstreamProjects
}

func (j *Job) GetDownstreamJobsMetadata() []InnerJob {
	return j.Raw.DownstreamProjects
}

<<<<<<< HEAD
func (j *Job) GetSubJobs() ([]*Job, error) {
	jobs := make([]*Job, len(j.Raw.SubJobs))
	for i, job := range j.Raw.SubJobs {
		ji, err := j.Jenkins.GetSubJob(j.GetName(), job.Name)
		if err != nil {
			return nil, err
		}
		jobs[i] = ji
	}
	return jobs, nil
=======
func (j *Job) GetInnerJobsMetadata() []InnerJob {
	return j.Raw.Jobs
>>>>>>> 3ffa065c
}

func (j *Job) GetUpstreamJobs() ([]*Job, error) {
	jobs := make([]*Job, len(j.Raw.UpstreamProjects))
	for i, job := range j.Raw.UpstreamProjects {
		ji, err := j.Jenkins.GetJob(job.Name)
		if err != nil {
			return nil, err
		}
		jobs[i] = ji
	}
	return jobs, nil
}

func (j *Job) GetDownstreamJobs() ([]*Job, error) {
	jobs := make([]*Job, len(j.Raw.DownstreamProjects))
	for i, job := range j.Raw.DownstreamProjects {
		ji, err := j.Jenkins.GetJob(job.Name)
		if err != nil {
			return nil, err
		}
		jobs[i] = ji
	}
	return jobs, nil
}

func (j *Job) GetInnerJob(id string) (*Job, error) {
	job := Job{Jenkins: j.Jenkins, Raw: new(JobResponse), Base: j.Base + "/job/" + id}
	status, err := job.Poll()
	if err != nil {
		return nil, err
	}
	if status == 200 {
		return &job, nil
	}
	return nil, errors.New(strconv.Itoa(status))
}

func (j *Job) GetInnerJobs() ([]*Job, error) {
	jobs := make([]*Job, len(j.Raw.Jobs))
	for i, job := range j.Raw.Jobs {
		ji, err := j.GetInnerJob(job.Name)
		if err != nil {
			return nil, err
		}
		jobs[i] = ji
	}
	return jobs, nil
}

func (j *Job) Enable() (bool, error) {
	resp, err := j.Jenkins.Requester.Post(j.Base+"/enable", nil, nil, nil)
	if err != nil {
		return false, err
	}
	if resp.StatusCode != 200 {
		return false, errors.New(strconv.Itoa(resp.StatusCode))
	}
	return true, nil
}

func (j *Job) Disable() (bool, error) {
	resp, err := j.Jenkins.Requester.Post(j.Base+"/disable", nil, nil, nil)
	if err != nil {
		return false, err
	}
	if resp.StatusCode != 200 {
		return false, errors.New(strconv.Itoa(resp.StatusCode))
	}
	return true, nil
}

func (j *Job) Delete() (bool, error) {
	resp, err := j.Jenkins.Requester.Post(j.Base+"/doDelete", nil, nil, nil)
	if err != nil {
		return false, err
	}
	if resp.StatusCode != 200 {
		return false, errors.New(strconv.Itoa(resp.StatusCode))
	}
	return true, nil
}

func (j *Job) Rename(name string) (bool, error) {
	data := url.Values{}
	data.Set("newName", name)
	_, err := j.Jenkins.Requester.Post(j.Base+"/doRename", bytes.NewBufferString(data.Encode()), nil, nil)
	if err != nil {
		return false, err
	}
	return true, nil
}

func (j *Job) Create(config string, qr ...interface{}) (*Job, error) {
	var querystring map[string]string
	if len(qr) > 0 {
		querystring = qr[0].(map[string]string)
	}
	resp, err := j.Jenkins.Requester.PostXML(j.parentBase()+"/createItem", config, j.Raw, querystring)
	if err != nil {
		return nil, err
	}
	if resp.StatusCode == 200 {
		j.Poll()
		return j, nil
	}
	return nil, errors.New(strconv.Itoa(resp.StatusCode))
}

func (j *Job) Copy(destinationName string) (*Job, error) {
	qr := map[string]string{"name": destinationName, "from": j.GetName(), "mode": "copy"}
	resp, err := j.Jenkins.Requester.Post(j.parentBase()+"/createItem", nil, nil, qr)
	if err != nil {
		return nil, err
	}
	if resp.StatusCode == 200 {
		newJob := &Job{Jenkins: j.Jenkins, Raw: new(JobResponse), Base: "/job/" + destinationName}
		_, err := newJob.Poll()
		if err != nil {
			return nil, err
		}
		return newJob, nil
	}
	return nil, errors.New(strconv.Itoa(resp.StatusCode))
}

func (j *Job) UpdateConfig(config string) error {

	var querystring map[string]string

	resp, err := j.Jenkins.Requester.PostXML(j.Base+"/config.xml", config, nil, querystring)
	if err != nil {
		return err
	}
	if resp.StatusCode == 200 {
		j.Poll()
		return nil
	}
	return errors.New(strconv.Itoa(resp.StatusCode))

}

func (j *Job) GetConfig() (string, error) {
	var data string
	_, err := j.Jenkins.Requester.GetXML(j.Base+"/config.xml", &data, nil)
	if err != nil {
		return "", err
	}
	return data, nil
}

func (j *Job) GetParameters() ([]ParameterDefinition, error) {
	_, err := j.Poll()
	if err != nil {
		return nil, err
	}
	var parameters []ParameterDefinition
	for _, property := range j.Raw.Property {
		for _, param := range property.ParameterDefinitions {
			parameters = append(parameters, param)
		}
	}
	return parameters, nil
}

func (j *Job) IsQueued() (bool, error) {
	if _, err := j.Poll(); err != nil {
		return false, err
	}
	return j.Raw.InQueue, nil
}

func (j *Job) IsRunning() (bool, error) {
	if _, err := j.Poll(); err != nil {
		return false, err
	}
	lastBuild, err := j.GetLastBuild()
	if err != nil {
		return false, err
	}
	return lastBuild.IsRunning(), nil
}

func (j *Job) IsEnabled() (bool, error) {
	if _, err := j.Poll(); err != nil {
		return false, err
	}
	return j.Raw.Color != "disabled", nil
}

func (j *Job) HasQueuedBuild() {
	panic("Not Implemented yet")
}

func (j *Job) InvokeSimple(params map[string]string) (int64, error) {
	isQueued, err := j.IsQueued()
	if err != nil {
		return 0, err
	}
	if isQueued {
		Error.Printf("%s is already running", j.GetName())
		return 0, nil
	}

	endpoint := "/build"
	parameters, err := j.GetParameters()
	if err != nil {
		return 0, err
	}
	if len(parameters) > 0 {
		endpoint = "/buildWithParameters"
	}
	data := url.Values{}
	for k, v := range params {
		data.Set(k, v)
	}
	resp, err := j.Jenkins.Requester.Post(j.Base+endpoint, bytes.NewBufferString(data.Encode()), nil, nil)
	if err != nil {
		return 0, err
	}

	if resp.StatusCode != 200 && resp.StatusCode != 201 {
		return 0, errors.New("Could not invoke job " + j.GetName())
	}

	location := resp.Header.Get("Location")
	if location == "" {
		return 0, errors.New("Don't have key \"Location\" in response of header")
	}

	u, err := url.Parse(location)
	if err != nil {
		return 0, err
	}

	number, err := strconv.ParseInt(path.Base(u.Path), 10, 64)
	if err != nil {
		return 0, err
	}

	return number, nil
}

func (j *Job) Invoke(files []string, skipIfRunning bool, params map[string]string, cause string, securityToken string) (bool, error) {
	isQueued, err := j.IsQueued()
	if err != nil {
		return false, err
	}
	if isQueued {
		Error.Printf("%s is already running", j.GetName())
		return false, nil
	}
	isRunning, err := j.IsRunning()
	if err != nil {
		return false, err
	}
	if isRunning && skipIfRunning {
		return false, fmt.Errorf("Will not request new build because %s is already running", j.GetName())
	}

	base := "/build"

	// If parameters are specified - url is /builWithParameters
	if params != nil {
		base = "/buildWithParameters"
	} else {
		params = make(map[string]string)
	}

	// If files are specified - url is /build
	if files != nil {
		base = "/build"
	}
	reqParams := map[string]string{}
	buildParams := map[string]string{}
	if securityToken != "" {
		reqParams["token"] = securityToken
	}

	buildParams["json"] = string(makeJson(params))
	b, _ := json.Marshal(buildParams)
	resp, err := j.Jenkins.Requester.PostFiles(j.Base+base, bytes.NewBuffer(b), nil, reqParams, files)
	if err != nil {
		return false, err
	}
	if resp.StatusCode == 200 || resp.StatusCode == 201 {
		return true, nil
	}
	return false, errors.New(strconv.Itoa(resp.StatusCode))
}

func (j *Job) Poll() (int, error) {
	response, err := j.Jenkins.Requester.GetJSON(j.Base, j.Raw, nil)
	if err != nil {
		return 0, err
	}
	return response.StatusCode, nil
}

func (j *Job) History() ([]*History, error) {
	resp, err := j.Jenkins.Requester.Get(j.Base+"/buildHistory/ajax", nil, nil)
	if err != nil {
		return nil, err
	}
	return parseBuildHistory(resp.Body), nil
}<|MERGE_RESOLUTION|>--- conflicted
+++ resolved
@@ -194,15 +194,11 @@
 	return buildsResp.Builds, nil
 }
 
-<<<<<<< HEAD
-func (j *Job) GetSubJobsMetadata() []job {
+func (j *Job) GetSubJobsMetadata() []InnerJob {
 	return j.Raw.SubJobs
 }
 
-func (j *Job) GetUpstreamJobsMetadata() []job {
-=======
 func (j *Job) GetUpstreamJobsMetadata() []InnerJob {
->>>>>>> 3ffa065c
 	return j.Raw.UpstreamProjects
 }
 
@@ -210,7 +206,6 @@
 	return j.Raw.DownstreamProjects
 }
 
-<<<<<<< HEAD
 func (j *Job) GetSubJobs() ([]*Job, error) {
 	jobs := make([]*Job, len(j.Raw.SubJobs))
 	for i, job := range j.Raw.SubJobs {
@@ -221,10 +216,10 @@
 		jobs[i] = ji
 	}
 	return jobs, nil
-=======
+}
+
 func (j *Job) GetInnerJobsMetadata() []InnerJob {
 	return j.Raw.Jobs
->>>>>>> 3ffa065c
 }
 
 func (j *Job) GetUpstreamJobs() ([]*Job, error) {
