package gojenkins

import (
	"encoding/xml"
	"fmt"
	"net/http"
)

//CredentialsManager is utility to control credential plugin
//Credentials declared by it can be used in jenkins jobs
type CredentialsManager struct {
	J      *Jenkins
	Folder string
}

const baseFolderPrefix = "/job/%s"
const baseCredentialsURL = "%s/credentials/store/%s/domain/%s/"
const createCredentialsURL = baseCredentialsURL + "createCredentials"
const deleteCredentialURL = baseCredentialsURL + "credential/%s/doDelete"
const configCredentialURL = baseCredentialsURL + "credential/%s/config.xml"
const credentialsListURL = baseCredentialsURL + "api/json"

const baseCredentialsURLforJob = "/job/%s/credentials/store/folder/domain/%s/"
const createCredentialsURLforJob = baseCredentialsURLforJob + "createCredentials"
const deleteCredentialURLforJob = baseCredentialsURLforJob + "credential/%s/doDelete"
const configCredentialURLforJob = baseCredentialsURLforJob + "credential/%s/config.xml"
const credentialsListURLforJob = baseCredentialsURLforJob + "api/json"

var listQuery = map[string]string{
	"tree": "credentials[id]",
}

//ClassUsernameCredentials is name if java class which implements credentials that store username-password pair
const ClassUsernameCredentials = "com.cloudbees.plugins.credentials.impl.UsernamePasswordCredentialsImpl"

type credentialID struct {
	ID string `json:"id"`
}

type credentialIDs struct {
	Credentials []credentialID `json:"credentials"`
}

//UsernameCredentials struct representing credential for storing username-password pair
type UsernameCredentials struct {
	XMLName     xml.Name `xml:"com.cloudbees.plugins.credentials.impl.UsernamePasswordCredentialsImpl"`
	ID          string   `xml:"id"`
	Scope       string   `xml:"scope"`
	Description string   `xml:"description"`
	Username    string   `xml:"username"`
	Password    string   `xml:"password"`
}

//StringCredentials store only secret text
type StringCredentials struct {
	XMLName     xml.Name `xml:"org.jenkinsci.plugins.plaincredentials.impl.StringCredentialsImpl"`
	ID          string   `xml:"id"`
	Scope       string   `xml:"scope"`
	Description string   `xml:"description"`
	Secret      string   `xml:"secret"`
}

//SSHCredentials store credentials for ssh keys.
type SSHCredentials struct {
	XMLName          xml.Name    `xml:"com.cloudbees.jenkins.plugins.sshcredentials.impl.BasicSSHUserPrivateKey"`
	ID               string      `xml:"id"`
	Scope            string      `xml:"scope"`
	Username         string      `xml:"username"`
	Description      string      `xml:"description,omitempty"`
	PrivateKeySource interface{} `xml:"privateKeySource"`
	Passphrase       string      `xml:"passphrase,omitempty"`
}

//DockerServerCredentials store credentials for docker keys.
type DockerServerCredentials struct {
	XMLName             xml.Name `xml:"org.jenkinsci.plugins.docker.commons.credentials.DockerServerCredentials"`
	ID                  string   `xml:"id"`
	Scope               string   `xml:"scope"`
	Username            string   `xml:"username"`
	Description         string   `xml:"description,omitempty"`
	ClientKey           string   `xml:"clientKey"`
	ClientCertificate   string   `xml:"clientCertificate"`
	ServerCaCertificate string   `xml:"serverCaCertificate"`
}

//KeySourceDirectEntryType is used when secret in provided directly as private key value
const KeySourceDirectEntryType = "com.cloudbees.jenkins.plugins.sshcredentials.impl.BasicSSHUserPrivateKey$DirectEntryPrivateKeySource"

//KeySourceOnMasterType is used when private key value is path to file on jenkins master
const KeySourceOnMasterType = "com.cloudbees.jenkins.plugins.sshcredentials.impl.BasicSSHUserPrivateKey$FileOnMasterPrivateKeySource"

//PrivateKey used in SSHCredentials type, type can be either:
//KeySourceDirectEntryType - then value should be text with secret
//KeySourceOnMasterType - then value should be path on master jenkins where secret is stored
type PrivateKey struct {
	Value string `xml:"privateKey"`
	Class string `xml:"class,attr"`
}

type PrivateKeyFile struct {
	Value string `xml:"privateKeyFile"`
	Class string `xml:"class,attr"`
}

func (cm CredentialsManager) fillURL(url string, params ...interface{}) string {
	var args []interface{}
	if cm.Folder != "" {
		args = []interface{}{fmt.Sprintf(baseFolderPrefix, cm.Folder), "folder"}
	} else {
		args = []interface{}{"", "system"}
	}
	return fmt.Sprintf(url, append(args, params...)...)
}

//List ids if credentials stored inside provided domain
func (cm CredentialsManager) List(domain string, jobPath string) ([]string, error) {

	idsResponse := credentialIDs{}
	ids := make([]string, 0)
<<<<<<< HEAD
	var pathCredentialsURL string
	if len(jobPath) > 0 {
		pathCredentialsURL = fmt.Sprintf(credentialsListURLforJob, jobPath, domain)
	} else {
		pathCredentialsURL = fmt.Sprintf(pathCredentialsURL, domain)
	}
	err := cm.handleResponse(cm.J.Requester.Get(pathCredentialsURL, &idsResponse, listQuery))
=======
	err := cm.handleResponse(cm.J.Requester.Get(cm.fillURL(credentialsListURL, domain), &idsResponse, listQuery))
>>>>>>> a31511d2
	if err != nil {
		return ids, err
	}

	for _, id := range idsResponse.Credentials {
		ids = append(ids, id.ID)
	}

	return ids, nil
}

//GetSingle searches for credential in given domain with given id, if credential is found
//it will be parsed as xml to creds parameter(creds must be pointer to struct)
func (cm CredentialsManager) GetSingle(domain string, jobPath string, id string, creds interface{}) error {
	str := ""
<<<<<<< HEAD
	var pathCredentialsURL string
	if len(jobPath) > 0 {
		pathCredentialsURL = fmt.Sprintf(configCredentialURLforJob, jobPath, domain, id)
	} else {
		pathCredentialsURL = fmt.Sprintf(configCredentialURL, domain, id)
	}
	err := cm.handleResponse(cm.J.Requester.Get(pathCredentialsURL, &str, map[string]string{}))
=======
	err := cm.handleResponse(cm.J.Requester.Get(cm.fillURL(configCredentialURL, domain, id), &str, map[string]string{}))
>>>>>>> a31511d2
	if err != nil {
		return err
	}

	return xml.Unmarshal([]byte(str), &creds)
}

//Add credential to given domain, creds must be struct which is parsable to xml
<<<<<<< HEAD
func (cm CredentialsManager) Add(domain string, jobPath string, creds interface{}) error {
	var pathCredentialsURL string
	if len(jobPath) > 0 {
		pathCredentialsURL = fmt.Sprintf(createCredentialsURLforJob, jobPath, domain)
	} else {
		pathCredentialsURL = fmt.Sprintf(createCredentialsURL, domain)
	}
	return cm.postCredsXML(pathCredentialsURL, creds)
}

//Delete credential in given domain with given id
func (cm CredentialsManager) Delete(domain string, jobPath string, id string) error {
	var pathCredentialsURL string
	if len(jobPath) > 0 {
		pathCredentialsURL = fmt.Sprintf(deleteCredentialURLforJob, jobPath, domain, id)
	} else {
		pathCredentialsURL = fmt.Sprintf(deleteCredentialURL, domain, id)
	}

	return cm.handleResponse(cm.J.Requester.PostXML(pathCredentialsURL, "", cm.J.Raw, map[string]string{}))
}

//Update credential in given domain with given id, creds must be pointer to struct which is parsable to xml
func (cm CredentialsManager) Update(domain string, jobPath string, id string, creds interface{}) error {
	var pathCredentialsURL string
	if len(jobPath) > 0 {
		pathCredentialsURL = fmt.Sprintf(configCredentialURLforJob, jobPath, domain, id)
	} else {
		pathCredentialsURL = fmt.Sprintf(configCredentialURL, domain, id)
	}

	return cm.postCredsXML(pathCredentialsURL, creds)
=======
func (cm CredentialsManager) Add(domain string, creds interface{}) error {
	return cm.postCredsXML(cm.fillURL(createCredentialsURL, domain), creds)
}

//Delete credential in given domain with given id
func (cm CredentialsManager) Delete(domain string, id string) error {
	return cm.handleResponse(cm.J.Requester.Post(cm.fillURL(deleteCredentialURL, domain, id), nil, cm.J.Raw, map[string]string{}))
}

//Update credential in given domain with given id, creds must be pointer to struct which is parsable to xml
func (cm CredentialsManager) Update(domain string, id string, creds interface{}) error {
	return cm.postCredsXML(cm.fillURL(configCredentialURL, domain, id), creds)
>>>>>>> a31511d2
}

func (cm CredentialsManager) postCredsXML(url string, creds interface{}) error {
	payload, err := xml.Marshal(creds)
	if err != nil {
		return err
	}

	return cm.handleResponse(cm.J.Requester.PostXML(url, string(payload), cm.J.Raw, map[string]string{}))
}

func (cm CredentialsManager) handleResponse(resp *http.Response, err error) error {
	if err != nil {
		return err
	}

	if resp.StatusCode == 409 {
		return fmt.Errorf("Resource already exists, conflict status returned")
	}

	if resp.StatusCode != 200 {
		return fmt.Errorf("invalid response code %d", resp.StatusCode)
	}

	return nil
}<|MERGE_RESOLUTION|>--- conflicted
+++ resolved
@@ -117,17 +117,7 @@
 
 	idsResponse := credentialIDs{}
 	ids := make([]string, 0)
-<<<<<<< HEAD
-	var pathCredentialsURL string
-	if len(jobPath) > 0 {
-		pathCredentialsURL = fmt.Sprintf(credentialsListURLforJob, jobPath, domain)
-	} else {
-		pathCredentialsURL = fmt.Sprintf(pathCredentialsURL, domain)
-	}
-	err := cm.handleResponse(cm.J.Requester.Get(pathCredentialsURL, &idsResponse, listQuery))
-=======
 	err := cm.handleResponse(cm.J.Requester.Get(cm.fillURL(credentialsListURL, domain), &idsResponse, listQuery))
->>>>>>> a31511d2
 	if err != nil {
 		return ids, err
 	}
@@ -143,17 +133,7 @@
 //it will be parsed as xml to creds parameter(creds must be pointer to struct)
 func (cm CredentialsManager) GetSingle(domain string, jobPath string, id string, creds interface{}) error {
 	str := ""
-<<<<<<< HEAD
-	var pathCredentialsURL string
-	if len(jobPath) > 0 {
-		pathCredentialsURL = fmt.Sprintf(configCredentialURLforJob, jobPath, domain, id)
-	} else {
-		pathCredentialsURL = fmt.Sprintf(configCredentialURL, domain, id)
-	}
-	err := cm.handleResponse(cm.J.Requester.Get(pathCredentialsURL, &str, map[string]string{}))
-=======
 	err := cm.handleResponse(cm.J.Requester.Get(cm.fillURL(configCredentialURL, domain, id), &str, map[string]string{}))
->>>>>>> a31511d2
 	if err != nil {
 		return err
 	}
@@ -162,40 +142,6 @@
 }
 
 //Add credential to given domain, creds must be struct which is parsable to xml
-<<<<<<< HEAD
-func (cm CredentialsManager) Add(domain string, jobPath string, creds interface{}) error {
-	var pathCredentialsURL string
-	if len(jobPath) > 0 {
-		pathCredentialsURL = fmt.Sprintf(createCredentialsURLforJob, jobPath, domain)
-	} else {
-		pathCredentialsURL = fmt.Sprintf(createCredentialsURL, domain)
-	}
-	return cm.postCredsXML(pathCredentialsURL, creds)
-}
-
-//Delete credential in given domain with given id
-func (cm CredentialsManager) Delete(domain string, jobPath string, id string) error {
-	var pathCredentialsURL string
-	if len(jobPath) > 0 {
-		pathCredentialsURL = fmt.Sprintf(deleteCredentialURLforJob, jobPath, domain, id)
-	} else {
-		pathCredentialsURL = fmt.Sprintf(deleteCredentialURL, domain, id)
-	}
-
-	return cm.handleResponse(cm.J.Requester.PostXML(pathCredentialsURL, "", cm.J.Raw, map[string]string{}))
-}
-
-//Update credential in given domain with given id, creds must be pointer to struct which is parsable to xml
-func (cm CredentialsManager) Update(domain string, jobPath string, id string, creds interface{}) error {
-	var pathCredentialsURL string
-	if len(jobPath) > 0 {
-		pathCredentialsURL = fmt.Sprintf(configCredentialURLforJob, jobPath, domain, id)
-	} else {
-		pathCredentialsURL = fmt.Sprintf(configCredentialURL, domain, id)
-	}
-
-	return cm.postCredsXML(pathCredentialsURL, creds)
-=======
 func (cm CredentialsManager) Add(domain string, creds interface{}) error {
 	return cm.postCredsXML(cm.fillURL(createCredentialsURL, domain), creds)
 }
@@ -208,7 +154,6 @@
 //Update credential in given domain with given id, creds must be pointer to struct which is parsable to xml
 func (cm CredentialsManager) Update(domain string, id string, creds interface{}) error {
 	return cm.postCredsXML(cm.fillURL(configCredentialURL, domain, id), creds)
->>>>>>> a31511d2
 }
 
 func (cm CredentialsManager) postCredsXML(url string, creds interface{}) error {
